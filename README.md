--- conflicted
+++ resolved
@@ -1,3 +1,4 @@
+
 # SuperCourier ETL Pipeline - LaPoste Data Engineers Project Overview
 
 ***Made by Angel Gaspard-Fauvelle, LaPoste Data Engineers Teacher Assistant***
@@ -188,8 +189,4 @@
 
 ---
 
-<<<<<<< HEAD
-You can learn even more about the technical part by reading my [Technical_Report](./notebooks/Technical_Report.pdf) and [Technology_Watch](./notebooks/Technology_Watch.pdf) !
-=======
-You can learn even more about the technical part by reading my [Technical_Report.pdf](./docs/Technical_Report.pdf)  and [Technology_Watch.pdf](./docs/Technology_Watch.pdf) !
->>>>>>> 5d52d65d
+You can learn even more about the technical part by reading my [Technical_Report.pdf](./docs/Technical_Report.pdf)  and [Technology_Watch.pdf](./docs/Technology_Watch.pdf) !